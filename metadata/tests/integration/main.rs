<<<<<<< HEAD
mod events;
mod organizations;
=======
mod event_properties;
mod events;
>>>>>>> da92658f
<|MERGE_RESOLUTION|>--- conflicted
+++ resolved
@@ -1,7 +1,3 @@
-<<<<<<< HEAD
-mod events;
-mod organizations;
-=======
 mod event_properties;
 mod events;
->>>>>>> da92658f
+mod organizations;