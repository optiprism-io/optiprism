<<<<<<< HEAD
use crate::{accounts, events, organizations, projects, Result, Store};
=======
use crate::store::store::Store;
use crate::{event_properties, Result};
use crate::{accounts, events};
>>>>>>> da92658f
use std::sync::Arc;

pub struct Metadata {
    pub events: events::Provider,
<<<<<<< HEAD
    pub organizations: organizations::Provider,
    pub projects: projects::Provider,
=======
    pub event_properties: event_properties::Provider,
>>>>>>> da92658f
    pub accounts: accounts::Provider,
}

impl Metadata {
    pub fn try_new(store: Arc<Store>) -> Result<Self> {
        Ok(Metadata {
            events: events::Provider::new(store.clone()),
<<<<<<< HEAD
            organizations: organizations::Provider::new(store.clone()),
            projects: projects::Provider::new(store.clone()),
=======
            event_properties: event_properties::Provider::new(store.clone()),
>>>>>>> da92658f
            accounts: accounts::Provider::new(store),
        })
    }
}<|MERGE_RESOLUTION|>--- conflicted
+++ resolved
@@ -1,20 +1,11 @@
-<<<<<<< HEAD
-use crate::{accounts, events, organizations, projects, Result, Store};
-=======
-use crate::store::store::Store;
-use crate::{event_properties, Result};
-use crate::{accounts, events};
->>>>>>> da92658f
+use crate::{accounts, event_properties, events, organizations, projects, Result, Store};
 use std::sync::Arc;
 
 pub struct Metadata {
     pub events: events::Provider,
-<<<<<<< HEAD
+    pub event_properties: event_properties::Provider,
     pub organizations: organizations::Provider,
     pub projects: projects::Provider,
-=======
-    pub event_properties: event_properties::Provider,
->>>>>>> da92658f
     pub accounts: accounts::Provider,
 }
 
@@ -22,12 +13,9 @@
     pub fn try_new(store: Arc<Store>) -> Result<Self> {
         Ok(Metadata {
             events: events::Provider::new(store.clone()),
-<<<<<<< HEAD
+            event_properties: event_properties::Provider::new(store.clone()),
             organizations: organizations::Provider::new(store.clone()),
             projects: projects::Provider::new(store.clone()),
-=======
-            event_properties: event_properties::Provider::new(store.clone()),
->>>>>>> da92658f
             accounts: accounts::Provider::new(store),
         })
     }
