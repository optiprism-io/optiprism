--- conflicted
+++ resolved
@@ -1,4 +1,3 @@
-<<<<<<< HEAD
 use crate::store::{index, store};
 use crate::store::store::Store;
 use crate::Result;
@@ -6,13 +5,6 @@
 use chrono::Utc;
 use std::sync::Arc;
 use types::account::{Account, CreateAccountRequest, ListRequest, UpdateRequest};
-=======
-use super::{Account, CreateRequest, ListRequest, UpdateRequest};
-use crate::{store::store, store::store::Store, Result};
-use bincode::{deserialize, serialize};
-use chrono::Utc;
-use std::sync::Arc;
->>>>>>> 0edbbdea
 
 const NAMESPACE: &str = "accounts";
 const IDX_EMAIL: &str = "email";
@@ -68,14 +60,10 @@
 
 impl Provider {
     pub fn new(kv: Arc<Store>) -> Self {
-<<<<<<< HEAD
         Provider {
             store: kv.clone(),
             idx: idx: index::hash_map::HashMap::new(kv),
         }
-=======
-        Provider { store: kv }
->>>>>>> 0edbbdea
     }
 
     pub async fn create_account(&self, request: CreateAccountRequest) -> Result<Account> {
