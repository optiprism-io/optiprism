--- conflicted
+++ resolved
@@ -22,19 +22,8 @@
 
         <template #main>
             <EventsViews />
-<<<<<<< HEAD
         </template>
     </ToolsLayout>
-
-    <CreateCustomEvent
-        v-if="commonStore.showCreateCustomEvent"
-        @apply="applyCreateCustomEvent"
-        @cancel="togglePopupCreateCustomEvent(false)"
-    />
-=======
-        </div>
-    </div>
->>>>>>> e7e6c8e4
 </template>
 
 <script setup lang="ts">
@@ -44,18 +33,12 @@
 import Filters from '@/components/events/Filters.vue';
 import Segments from '@/components/events/Segments/Segments.vue';
 import EventsViews from '@/components/events/EventsViews.vue';
-<<<<<<< HEAD
 import CreateCustomEvent from '@/components/events/CreateCustomEvent.vue'
 import UiCard from '@/components/uikit/UiCard/UiCard.vue';
-=======
->>>>>>> e7e6c8e4
 
 import { useEventsStore } from '@/stores/eventSegmentation/events';
-<<<<<<< HEAD
 import { useCommonStore } from '@/stores/common'
 import ToolsLayout from '@/layout/tools/ToolsLayout.vue';
-=======
->>>>>>> e7e6c8e4
 
 const eventsStore = useEventsStore();
 
