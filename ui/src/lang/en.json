--- conflicted
+++ resolved
@@ -28,8 +28,8 @@
         "minute": "Minute"
       },
       "months": ["Jan", "Feb", "Mar", "Apr", "May", "Jun", "Jul", "Aug", "Sep", "Oct", "Nov", "Dec"],
-<<<<<<< HEAD
-      "week_days": ["mo", "tu", "we", "th", "fr", "sa", "su"]
+      "week_days": ["mo", "tu", "we", "th", "fr", "sa", "su"],
+      "day_short": "d"
     },
     "timeUnits": {
       "seconds": "seconds",
@@ -39,10 +39,6 @@
       "weeks": "weeks",
       "months": "months",
       "years": "years"
-=======
-      "week_days": ["mo", "tu", "we", "th", "fr", "sa", "su"],
-      "day_short": "d"
->>>>>>> e7e6c8e4
     }
   },
 
